/*
Project Name : OpenMEEG

© INRIA and ENPC (contributors: Geoffray ADDE, Maureen CLERC, Alexandre
GRAMFORT, Renaud KERIVEN, Jan KYBIC, Perrine LANDREAU, Théodore PAPADOPOULO,
Emmanuel OLIVI
Maureen.Clerc.AT.sophia.inria.fr, keriven.AT.certis.enpc.fr,
kybic.AT.fel.cvut.cz, papadop.AT.sophia.inria.fr)

The OpenMEEG software is a C++ package for solving the forward/inverse
problems of electroencephalography and magnetoencephalography.

This software is governed by the CeCILL-B license under French law and
abiding by the rules of distribution of free software.  You can  use,
modify and/ or redistribute the software under the terms of the CeCILL-B
license as circulated by CEA, CNRS and INRIA at the following URL
"http://www.cecill.info".

As a counterpart to the access to the source code and  rights to copy,
modify and redistribute granted by the license, users are provided only
with a limited warranty  and the software's authors,  the holders of the
economic rights,  and the successive licensors  have only  limited
liability.

In this respect, the user's attention is drawn to the risks associated
with loading,  using,  modifying and/or developing or reproducing the
software by the user in light of its specific status of free software,
that may mean  that it is complicated to manipulate,  and  that  also
therefore means  that it is reserved for developers  and  experienced
professionals having in-depth computer knowledge. Users are therefore
encouraged to load and test the software's suitability as regards their
requirements in conditions enabling the security of their systems and/or
data to be ensured and,  more generally, to use and operate it in the
same conditions as regards security.

The fact that you are presently reading this means that you have had
knowledge of the CeCILL-B license and that you accept its terms.
*/

/*! \file
    \brief file containing the integral operators
*/
#pragma once

#include <iostream>

#include <vector.h>
#include <matrix.h>
#include <symmatrix.h>
#include <sparse_matrix.h>
#include <geometry.h>
#include <integrator.h>
#include <analytics.h>

namespace OpenMEEG {

    #ifdef USE_OMP
    #undef OPTIMIZED_OPERATOR_D
    #else
    #define OPTIMIZED_OPERATOR_D
    #endif

    //#define ADAPT_LHS

    // T can be a Matrix or SymMatrix
    void operatorSinternal(const Mesh& , Matrix& , const Vertices&, const double& );
    void operatorDinternal(const Mesh& , Matrix& , const Vertices&, const double& );
    void operatorFerguson(const Vect3& , const Mesh& , Matrix& , const unsigned&, const double&);
    void operatorDipolePotDer(const Vect3& , const Vect3& , const Mesh& , Vector&, const double&, const unsigned, const bool);
    void operatorDipolePot   (const Vect3& , const Vect3& , const Mesh& , Vector&, const double&, const unsigned, const bool);

    #ifndef OPTIMIZED_OPERATOR_D
    inline double _operatorD(const Triangle& T, const Vertex& V, const Mesh& m, const unsigned gauss_order)
    {
        // consider varying order of quadrature with the distance between T and T2
        STATIC_OMP analyticD analyD;
    #ifdef ADAPT_LHS
        STATIC_OMP AdaptiveIntegrator<double, analyticD> gauss(0.005);
        gauss.setOrder(gauss_order);
    #else
        STATIC_OMP Integrator<double, analyticD> gauss(gauss_order);
    #endif //ADAPT_LHS

        double total = 0;

        const Mesh::VectPTriangle& Tadj = m.get_triangles_for_vertex(V); // loop on triangles of which V is a vertex

        for (Mesh::VectPTriangle::const_iterator tit = Tadj.begin(); tit != Tadj.end(); ++tit) {
            analyD.init(**tit, V);
            total += gauss.integrate(analyD, T);
        }
        return total;
    }
    #else

    template<class T>
    inline void _operatorD(const Triangle& T1, const Triangle& T2, T& mat, const double& coeff, const unsigned gauss_order)
    {
        //this version of _operatorD add in the Matrix the contribution of T2 on T1
        // for all the P1 functions it gets involved
        // consider varying order of quadrature with the distance between T1 and T2
        STATIC_OMP analyticD3 analyD;

        analyD.init(T2);
    #ifdef ADAPT_LHS
        AdaptiveIntegrator<Vect3, analyticD3> gauss(0.005);
        gauss.setOrder(gauss_order);
        Vect3 total = gauss.integrate(analyD, T1);
    #else
        STATIC_OMP Integrator<Vect3, analyticD3> gauss(gauss_order);
        Vect3 total = gauss.integrate(analyD, T1);
    #endif //ADAPT_LHS

        for (unsigned i = 0; i < 3; ++i)
            mat(T1.index(), T2(i).index()) += total(i) * coeff;
    }
    #endif //OPTIMIZED_OPERATOR_D

    inline void _operatorDinternal(const Triangle& T2, const Vertex& P, Matrix & mat, const double& coeff)
    {
        static analyticD3 analyD;

        analyD.init(T2);

        Vect3 total = analyD.f(P);

        for (unsigned i = 0; i < 3; ++i)
            mat(P.index(), T2(i).index()) += total(i) * coeff;
    }

    inline double _operatorS(const Triangle& T1, const Triangle& T2, const unsigned gauss_order)
    {
        STATIC_OMP Triangle *oldT = 0;
        STATIC_OMP analyticS analyS;

        if ( oldT != &T1 ) { // a few computations are needed only when changing triangle T1
            oldT = (Triangle*)&T1;
            analyS.init(T1);
        }
    #ifdef ADAPT_LHS
        AdaptiveIntegrator<double, analyticS> gauss(0.005);
        gauss.setOrder(gauss_order);
        return gauss.integrate(analyS, T2);
    #else
        STATIC_OMP Integrator<double, analyticS> gauss;
        gauss.setOrder(gauss_order);
        return gauss.integrate(analyS, T2);
    #endif //ADAPT_LHS
    }

    inline double _operatorSinternal(const Triangle& T, const Vertex& P)
    {
        static analyticS analyS;
        analyS.init(T);
        return analyS.f(P);
    }

    template<class T>
<<<<<<< HEAD
    inline double _operatorN(const Vertex& V1, const Vertex& V2, const Mesh& m1, const Mesh& m2, const T& mat)
    {
        std::cerr << "THERE" << std::endl;
        double Iqr, Aqr;
        double result = 0.0;
=======
    inline double _operatorN(const Vertex& V1, const Vertex& V2, const Mesh& m1, const Mesh& m2, const T& mat) {
>>>>>>> 2cf84e5e

        const Mesh::VectPTriangle& trgs1 = m1.get_triangles_for_vertex(V1);
        const Mesh::VectPTriangle& trgs2 = m2.get_triangles_for_vertex(V2);

<<<<<<< HEAD
        for ( Mesh::VectPTriangle::const_iterator tit1 = trgs1.begin(); tit1 != trgs1.end(); ++tit1 ) {
            for ( Mesh::VectPTriangle::const_iterator tit2 = trgs2.begin(); tit2 != trgs2.end(); ++tit2 ) {
                if ( m1.outermost() || m2.outermost() ) {
                    Iqr = mat((*tit1)->index() - m1.begin()->index(), (*tit2)->index() - m2.begin()->index());
                } else {
                    // we here divided (precalculated) operatorS by the product of areas.
                    Iqr = mat((*tit1)->index(), (*tit2)->index()) / ( (*tit1)->area() * (*tit2)->area());
                }
            #ifndef OPTIMIZED_OPERATOR_N
                // A1 , B1 , A2, B2 are the two opposite vertices to V1 and V2 (triangles A1, B1, V1 and A2, B2, V2)
                Vect3 A1 = (*tit1)->next(V1);
                Vect3 B1 = (*tit1)->prev(V1);
                Vect3 A2 = (*tit2)->next(V2);
                Vect3 B2 = (*tit2)->prev(V2);
                Vect3 A1B1 = B1 - A1;
                Vect3 A2B2 = B2 - A2;
                Vect3 A1V1 = V1 - A1;
                Vect3 A2V2 = V2 - A2;
                double coef1 = A1V1 * A1B1 / A1B1.norm2();
                double coef2 = A2V2 * A2B2 / A2B2.norm2();
                Vect3 aq = V1 - (A1 + A1B1 * coef1);
                Vect3 br = V2 - (A2 + A2B2 * coef2);
                aq /= aq.norm2();
                br /= br.norm2();

                const Vect3 aa1 =  (aq ^ (*tit1)->normal())-A1B1/(*tit1)->area();
                std::cerr << "DEBUG = " << aa1 << std::endl;
                Aqr = -0.25 * ((aq ^ (*tit1)->normal()) * (br ^ (*tit2)->normal()));
            #else
                std::cerr << "HERE" << std::endl;
                Vect3 CB1 = (*tit1)->next(V1) - (*tit1)->prev(V1);
                Vect3 CB2 = (*tit2)->next(V2) - (*tit2)->prev(V2);

                Aqr = -0.25 * (CB1 * CB2);
            #endif
=======
        double result = 0.0;
        for (Mesh::VectPTriangle::const_iterator tit1 = trgs1.begin(); tit1 != trgs1.end(); ++tit1 ) {
            for (Mesh::VectPTriangle::const_iterator tit2 = trgs2.begin(); tit2 != trgs2.end(); ++tit2 ) {

                // In the second case, we here divided (precalculated) operatorS by the product of areas.

                const double Iqr = (m1.outermost() || m2.outermost()) ?
                     mat((*tit1)->index()-m1.begin()->index(),(*tit2)->index()-m2.begin()->index()) :
                     mat((*tit1)->index(),(*tit2)->index())/((*tit1)->area()*(*tit2)->area());

                Vect3 CB1 = (*tit1)->next(V1)-(*tit1)->prev(V1);
                Vect3 CB2 = (*tit2)->next(V2)-(*tit2)->prev(V2);

                const double value = (CB1*CB2)*Iqr;

>>>>>>> 2cf84e5e
                // if it is the same shared vertex

                result -=  ((&m1!=&m2) && (V1==V2)) ? 0.5*value : 0.25*value;
            }
        }
        return result;
    }

    inline double _operatorP1P0(const Triangle& T2, const Vertex& V1)
    {
        if ( T2.contains(V1) ) {
            return 0.0;
        } else {
            return T2.area() / 3.0;
        }
    }

    template<class T>
    void operatorN(const Mesh& m1, const Mesh& m2, T& mat, const double& coeff, const unsigned gauss_order)
    {
        // This function has the following arguments:
        //    the 2 interacting meshes
        //    the storage Matrix for the result
        //    the coefficient to be appleid to each matrix element (depending on conductivities, ...)
        //    the gauss order parameter (for adaptive integration)

        std::cout << "OPERATOR N ... (arg : mesh " << m1.name() << " , mesh " << m2.name() << " )" << std::endl;

        unsigned i = 0; // for the PROGRESSBAR
        if ( &m1 == &m2 ) {
            std::cerr << "1" << std::endl;
            if ( m1.outermost() ) {
                std::cerr << "A" << std::endl;
                // we thus precompute operator S divided by the product of triangles area.
                SymMatrix matS(m1.nb_triangles());
                for (Mesh::const_iterator tit1 = m1.begin(); tit1 != m1.end(); ++tit1) {
                    PROGRESSBAR(i++, m1.nb_triangles());
                    #pragma omp parallel for
                    for (Mesh::const_iterator tit2 = tit1; tit2 < m1.end(); ++tit2) {
                        matS(tit1->index() - m1.begin()->index(), tit2->index() - m1.begin()->index()) = _operatorS(*tit1, *tit2, gauss_order) / ( tit1->area() * tit2->area());
                    }
                }
                i = 0 ;
                for (Mesh::const_vertex_iterator vit1 = m1.vertex_begin(); vit1 != m1.vertex_end(); ++vit1) {
                    PROGRESSBAR(i++, m1.nb_vertices());
                    #pragma omp parallel for
                    for (Mesh::const_vertex_iterator vit2 = vit1; vit2 < m1.vertex_end(); ++vit2) {
                        mat((*vit1)->index(), (*vit2)->index()) += _operatorN(**vit1, **vit2, m1, m1, matS) * coeff;
                    }
                }
            } else {
<<<<<<< HEAD
                std::cerr << "B" << std::endl;
                for ( Mesh::const_vertex_iterator vit1 = m1.vertex_begin(); vit1 != m1.vertex_end(); ++vit1) {
=======
                for (Mesh::const_vertex_iterator vit1 = m1.vertex_begin(); vit1 != m1.vertex_end(); ++vit1) {
>>>>>>> 2cf84e5e
                    PROGRESSBAR(i++, m1.nb_vertices());
                    #pragma omp parallel for
                    for (Mesh::const_vertex_iterator vit2 = m1.vertex_begin(); vit2 <= vit1; ++vit2) {
                        mat((*vit1)->index(), (*vit2)->index()) += _operatorN(**vit1, **vit2, m1, m1, mat) * coeff;
                    }
                }
            }
        } else {
            std::cerr << "2" << std::endl;
            if ( m1.outermost() || m2.outermost() ) {
                std::cerr << "C" << std::endl;
                // we thus precompute operator S divided by the product of triangles area.
                Matrix matS(m1.nb_triangles(), m2.nb_triangles());
                for (Mesh::const_iterator tit1 = m1.begin(); tit1 != m1.end(); ++tit1) {
                    PROGRESSBAR(i++, m1.nb_triangles());
                    #pragma omp parallel for
                    for (Mesh::const_iterator tit2 = m2.begin(); tit2 < m2.end(); ++tit2) {
                        matS(tit1->index() - m1.begin()->index(), tit2->index() - m2.begin()->index()) = _operatorS(*tit1, *tit2, gauss_order) / ( tit1->area() * tit2->area());
                    }
                }
                i = 0 ;
                for (Mesh::const_vertex_iterator vit1 = m1.vertex_begin(); vit1 != m1.vertex_end(); ++vit1) {
                    PROGRESSBAR(i++, m1.nb_vertices());
                    #pragma omp parallel for
                    for (Mesh::const_vertex_iterator vit2 = m2.vertex_begin(); vit2 < m2.vertex_end(); ++vit2) {
                        mat((*vit1)->index(), (*vit2)->index()) += _operatorN(**vit1, **vit2, m1, m2, matS) * coeff;
                    }
                }
            } else {
<<<<<<< HEAD
                std::cerr << "D" << std::endl;
                for ( Mesh::const_vertex_iterator vit1 = m1.vertex_begin(); vit1 != m1.vertex_end(); ++vit1) {
=======
                for (Mesh::const_vertex_iterator vit1 = m1.vertex_begin(); vit1 != m1.vertex_end(); ++vit1) {
>>>>>>> 2cf84e5e
                    PROGRESSBAR(i++, m1.nb_vertices());
                    #pragma omp parallel for
                    for (Mesh::const_vertex_iterator vit2 = m2.vertex_begin(); vit2 < m2.vertex_end(); ++vit2) {
                        mat((*vit1)->index(), (*vit2)->index()) += _operatorN(**vit1, **vit2, m1, m2, mat) * coeff;
                    }
                }
            }
        }
    }

    template<class T>
    void operatorS(const Mesh& m1, const Mesh& m2, T& mat, const double& coeff, const unsigned gauss_order)
    {
        // This function has the following arguments:
        //    the 2 interacting meshes
        //    the storage Matrix for the result
        //    the coefficient to be appleid to each matrix element (depending on conductivities, ...)
        //    the gauss order parameter (for adaptive integration)

        std::cout << "OPERATOR S ... (arg : mesh " << m1.name() << " , mesh " << m2.name() << " )" << std::endl;

        unsigned i = 0; // for the PROGRESSBAR
        // The operator S is given by Sij=\Int G*PSI(I, i)*Psi(J, j) with
        // PSI(A, a) is a P0 test function on layer A and triangle a
        if ( &m1 == &m2 ) {
            for (Mesh::const_iterator tit1 = m1.begin(); tit1 != m1.end(); ++tit1) {
                PROGRESSBAR(i++, m1.nb_triangles());
                #pragma omp parallel for
                for (Mesh::const_iterator tit2 = tit1; tit2 < m1.end(); ++tit2) {
                    mat(tit1->index(), tit2->index()) = _operatorS(*tit1, *tit2, gauss_order) * coeff;
                }
            }
        } else {
            // TODO check the symmetry of _operatorS. 
            // if we invert tit1 with tit2: results in HeadMat differs at 4.e-5 which is too big.
            // using ADAPT_LHS with tolerance at 0.000005 (for _opS) drops this at 6.e-6. (but increase the computation time)
            for (Mesh::const_iterator tit1 = m1.begin(); tit1 != m1.end(); ++tit1) {
                PROGRESSBAR(i++, m1.nb_triangles());
                #pragma omp parallel for
                for (Mesh::const_iterator tit2 = m2.begin(); tit2 < m2.end(); ++tit2) {
                    mat(tit1->index(), tit2->index()) = _operatorS(*tit1, *tit2, gauss_order) * coeff;
                }
            }
        }
    }

    #ifndef OPTIMIZED_OPERATOR_D
    template<class T>
    void operatorD(const Mesh& m1, const Mesh& m2, T& mat, const double& coeff, const unsigned gauss_order, const bool star = false)
    {
        // This function (NON OPTIMIZED VERSION) has the following arguments:
        //    the 2 interacting meshes
        //    the storage Matrix for the result
        //    the coefficient to be appleid to each matrix element (depending on conductivities, ...)
        //    the gauss order parameter (for adaptive integration)
        //    an optional star parameter, which denotes the adjoint of the operator

        std::cout << "OPERATOR D" << ((star) ? : "*" : "") << "... (arg : mesh " << m1.name() << " , mesh " << m2.name() << " )" << std::endl;

        unsigned i = 0; // for the PROGRESSBAR
        if ( star ) {
            for (Mesh::const_iterator tit = m2.begin(); tit != m2.end(); ++tit) {
                PROGRESSBAR(i++, m2.nb_triangles());
                #pragma omp parallel for
                for (Mesh::const_vertex_iterator vit = m1.vertex_begin(); vit < m1.vertex_end(); ++vit) {
                    // P1 functions are tested thus looping on vertices
                    mat((*vit)->index(), tit->index()) += _operatorD(*tit, **vit, m1, gauss_order) * coeff;
                }
            }
        } else {
            for (Mesh::const_iterator tit = m1.begin(); tit != m1.end(); ++tit) {
                PROGRESSBAR(i++, m1.nb_triangles());
                #pragma omp parallel for
                for (Mesh::const_vertex_iterator vit = m2.vertex_begin(); vit < m2.vertex_end(); ++vit) {
                    // P1 functions are tested thus looping on vertices
                    mat(tit->index(), (*vit)->index()) += _operatorD(*tit, **vit, m2, gauss_order) * coeff;
                }
            }
        }
    }

    #else // OPTIMIZED_OPERATOR_D

    template<class T>
    void operatorD(const Mesh& m1, const Mesh& m2, T& mat, const double& coeff, const unsigned gauss_order) {
        // This function (OPTIMIZED VERSION) has the following arguments:
        //    the 2 interacting meshes
        //    the storage Matrix for the result
        //    the coefficient to be appleid to each matrix element (depending on conductivities, ...)
        //    the gauss order parameter (for adaptive integration)

        //In this version of the function, in order to skip multiple computations of the same quantities
        //    loops are run over the triangles but the Matrix cannot be filled in this function anymore
        //    That's why the filling is done is function _operatorD
        //

        unsigned i = 0; // for the PROGRESSBAR
        for (Mesh::const_iterator tit1=m1.begin();tit1!=m1.end();++tit1) {
            PROGRESSBAR(i++, m1.nb_triangles());
            for (Mesh::const_iterator tit2=m2.begin();tit2!=m2.end();++tit2)
                _operatorD(*tit1,*tit2,mat,coeff,gauss_order);
        }
    }

    template<class T>
    void operatorD(const Mesh& m1, const Mesh& m2, T& mat, const double& coeff, const unsigned gauss_order, const bool star)
    {
        // This function (OPTIMIZED VERSION) has the following arguments:
        //    the 2 interacting meshes
        //    the storage Matrix for the result
        //    the coefficient to be appleid to each matrix element (depending on conductivities, ...)
        //    the gauss order parameter (for adaptive integration)
        //    an optional star parameter, which denotes the adjoint of the operator

        std::cout << "OPERATOR D" << ((star) ? "*" : "") << "(Optimized) ... (arg : mesh " << m1.name() << " , mesh " << m2.name() << " )" << std::endl;

        if (star) {
            operatorD(m2,m1,mat,coeff,gauss_order);
        } else {
            operatorD(m1,m2,mat,coeff,gauss_order);
        }
    }
    #endif // OPTIMIZED_OPERATOR_D

    template<class T>
    void operatorP1P0(const Mesh& m, T& mat, const double& coeff)
    {
        // This time mat(i, j)+= ... the Matrix is incremented by the P1P0 operator
        std::cout << "OPERATOR P1P0... (arg : mesh " << m.name() << " )" << std::endl;
        for (Mesh::const_iterator tit = m.begin(); tit != m.end(); ++tit)
            for (Mesh::VectPVertex::const_iterator pit = m.vertex_begin(); pit != m.vertex_end(); ++pit)
                mat(tit->index(), (*pit)->index()) += _operatorP1P0(*tit, **pit) * coeff;
    }

    inline Vect3 _operatorFerguson(const Vect3& x, const Vertex& V1, const Mesh& m)
    {
        double opS;

        STATIC_OMP Vect3 result;
        STATIC_OMP analyticS analyS;

        result.x() = 0.0;
        result.y() = 0.0;
        result.z() = 0.0;

        //loop over triangles of which V1 is a vertex
        const Mesh::VectPTriangle& trgs = m.get_triangles_for_vertex(V1);

        for (Mesh::VectPTriangle::const_iterator tit = trgs.begin(); tit != trgs.end(); ++tit) {

            const Triangle& T1 = **tit;

            // A1 , B1  are the two opposite vertices to V1 (triangle A1, B1, V1)
            Vect3 A1   = T1.next(V1);
            Vect3 B1   = T1.prev(V1);
            Vect3 A1B1 = (A1 - B1) * (0.5 / T1.area());
            
            analyS.init(V1, A1, B1);
            opS = analyS.f(x);

            result += (A1B1 * opS);
        }
        return result;
    }
}<|MERGE_RESOLUTION|>--- conflicted
+++ resolved
@@ -156,56 +156,11 @@
     }
 
     template<class T>
-<<<<<<< HEAD
-    inline double _operatorN(const Vertex& V1, const Vertex& V2, const Mesh& m1, const Mesh& m2, const T& mat)
-    {
-        std::cerr << "THERE" << std::endl;
-        double Iqr, Aqr;
-        double result = 0.0;
-=======
     inline double _operatorN(const Vertex& V1, const Vertex& V2, const Mesh& m1, const Mesh& m2, const T& mat) {
->>>>>>> 2cf84e5e
 
         const Mesh::VectPTriangle& trgs1 = m1.get_triangles_for_vertex(V1);
         const Mesh::VectPTriangle& trgs2 = m2.get_triangles_for_vertex(V2);
 
-<<<<<<< HEAD
-        for ( Mesh::VectPTriangle::const_iterator tit1 = trgs1.begin(); tit1 != trgs1.end(); ++tit1 ) {
-            for ( Mesh::VectPTriangle::const_iterator tit2 = trgs2.begin(); tit2 != trgs2.end(); ++tit2 ) {
-                if ( m1.outermost() || m2.outermost() ) {
-                    Iqr = mat((*tit1)->index() - m1.begin()->index(), (*tit2)->index() - m2.begin()->index());
-                } else {
-                    // we here divided (precalculated) operatorS by the product of areas.
-                    Iqr = mat((*tit1)->index(), (*tit2)->index()) / ( (*tit1)->area() * (*tit2)->area());
-                }
-            #ifndef OPTIMIZED_OPERATOR_N
-                // A1 , B1 , A2, B2 are the two opposite vertices to V1 and V2 (triangles A1, B1, V1 and A2, B2, V2)
-                Vect3 A1 = (*tit1)->next(V1);
-                Vect3 B1 = (*tit1)->prev(V1);
-                Vect3 A2 = (*tit2)->next(V2);
-                Vect3 B2 = (*tit2)->prev(V2);
-                Vect3 A1B1 = B1 - A1;
-                Vect3 A2B2 = B2 - A2;
-                Vect3 A1V1 = V1 - A1;
-                Vect3 A2V2 = V2 - A2;
-                double coef1 = A1V1 * A1B1 / A1B1.norm2();
-                double coef2 = A2V2 * A2B2 / A2B2.norm2();
-                Vect3 aq = V1 - (A1 + A1B1 * coef1);
-                Vect3 br = V2 - (A2 + A2B2 * coef2);
-                aq /= aq.norm2();
-                br /= br.norm2();
-
-                const Vect3 aa1 =  (aq ^ (*tit1)->normal())-A1B1/(*tit1)->area();
-                std::cerr << "DEBUG = " << aa1 << std::endl;
-                Aqr = -0.25 * ((aq ^ (*tit1)->normal()) * (br ^ (*tit2)->normal()));
-            #else
-                std::cerr << "HERE" << std::endl;
-                Vect3 CB1 = (*tit1)->next(V1) - (*tit1)->prev(V1);
-                Vect3 CB2 = (*tit2)->next(V2) - (*tit2)->prev(V2);
-
-                Aqr = -0.25 * (CB1 * CB2);
-            #endif
-=======
         double result = 0.0;
         for (Mesh::VectPTriangle::const_iterator tit1 = trgs1.begin(); tit1 != trgs1.end(); ++tit1 ) {
             for (Mesh::VectPTriangle::const_iterator tit2 = trgs2.begin(); tit2 != trgs2.end(); ++tit2 ) {
@@ -221,7 +176,6 @@
 
                 const double value = (CB1*CB2)*Iqr;
 
->>>>>>> 2cf84e5e
                 // if it is the same shared vertex
 
                 result -=  ((&m1!=&m2) && (V1==V2)) ? 0.5*value : 0.25*value;
@@ -252,9 +206,7 @@
 
         unsigned i = 0; // for the PROGRESSBAR
         if ( &m1 == &m2 ) {
-            std::cerr << "1" << std::endl;
             if ( m1.outermost() ) {
-                std::cerr << "A" << std::endl;
                 // we thus precompute operator S divided by the product of triangles area.
                 SymMatrix matS(m1.nb_triangles());
                 for (Mesh::const_iterator tit1 = m1.begin(); tit1 != m1.end(); ++tit1) {
@@ -273,12 +225,7 @@
                     }
                 }
             } else {
-<<<<<<< HEAD
-                std::cerr << "B" << std::endl;
-                for ( Mesh::const_vertex_iterator vit1 = m1.vertex_begin(); vit1 != m1.vertex_end(); ++vit1) {
-=======
                 for (Mesh::const_vertex_iterator vit1 = m1.vertex_begin(); vit1 != m1.vertex_end(); ++vit1) {
->>>>>>> 2cf84e5e
                     PROGRESSBAR(i++, m1.nb_vertices());
                     #pragma omp parallel for
                     for (Mesh::const_vertex_iterator vit2 = m1.vertex_begin(); vit2 <= vit1; ++vit2) {
@@ -287,9 +234,7 @@
                 }
             }
         } else {
-            std::cerr << "2" << std::endl;
             if ( m1.outermost() || m2.outermost() ) {
-                std::cerr << "C" << std::endl;
                 // we thus precompute operator S divided by the product of triangles area.
                 Matrix matS(m1.nb_triangles(), m2.nb_triangles());
                 for (Mesh::const_iterator tit1 = m1.begin(); tit1 != m1.end(); ++tit1) {
@@ -308,12 +253,7 @@
                     }
                 }
             } else {
-<<<<<<< HEAD
-                std::cerr << "D" << std::endl;
-                for ( Mesh::const_vertex_iterator vit1 = m1.vertex_begin(); vit1 != m1.vertex_end(); ++vit1) {
-=======
                 for (Mesh::const_vertex_iterator vit1 = m1.vertex_begin(); vit1 != m1.vertex_end(); ++vit1) {
->>>>>>> 2cf84e5e
                     PROGRESSBAR(i++, m1.nb_vertices());
                     #pragma omp parallel for
                     for (Mesh::const_vertex_iterator vit2 = m2.vertex_begin(); vit2 < m2.vertex_end(); ++vit2) {
